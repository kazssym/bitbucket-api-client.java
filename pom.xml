<?xml version="1.0" encoding="UTF-8"?>
<!--
  pom.xml - project object model for bitbucket-api-client-parent
  Copyright (C) 2015 Nishimura Software Studio

  This program is free software: you can redistribute it and/or modify it
  under the terms of the GNU Affero General Public License as published by the
  Free Software Foundation, either version 3 of the License, or (at your
  option) any later version.

  This program is distributed in the hope that it will be useful, but WITHOUT
  ANY WARRANTY; without even the implied warranty of MERCHANTABILITY or
  FITNESS FOR A PARTICULAR PURPOSE.  See the GNU Affero General Public License
  for more details.

  You should have received a copy of the GNU Affero General Public License
  along with this program.  If not, see <http://www.gnu.org/licenses/>.
-->
<project xmlns="http://maven.apache.org/POM/4.0.0" xmlns:xsi="http://www.w3.org/2001/XMLSchema-instance" xsi:schemaLocation="http://maven.apache.org/POM/4.0.0 http://maven.apache.org/xsd/maven-4.0.0.xsd">
  <modelVersion>4.0.0</modelVersion>
  <groupId>org.vx68k.bitbucket</groupId>
  <artifactId>bitbucket-api-client-parent</artifactId>
  <packaging>pom</packaging>
<<<<<<< HEAD
  <name>Bitbucket API Client for Java (Parent)</name>
  <version>2.0-SNAPSHOT</version>
=======
  <name>Bitbucket API Client Library for Java (Parent)</name>
  <version>1.0</version>
>>>>>>> c708ffb3
  <description>Parent project for the Bitbucket API Client Library</description>
  <url>http://kazssym.bitbucket.org/bitbucket-api-client-java/</url>
  <issueManagement>
    <system>Bitbucket</system>
    <url>https://bitbucket.org/kazssym/bitbucket-api-client-java/issues</url>
  </issueManagement>
  <inceptionYear>2015</inceptionYear>
  <developers>
    <developer>
      <name>Kaz Nishimura</name>
      <email>kazssym@vx68k.org</email>
    </developer>
  </developers>
  <licenses>
    <license>
      <name>GNU Affero General Public License v3.0 or later</name>
      <url>http://www.gnu.org/licenses/agpl.html</url>
      <distribution>repo</distribution>
    </license>
  </licenses>
  <scm>
    <connection>scm:hg:https://bitbucket.org/kazssym/bitbucket-api-client-java</connection>
    <developerConnection>scm:hg:https://bitbucket.org/kazssym/bitbucket-api-client-java</developerConnection>
    <tag>default</tag>
    <url>https://bitbucket.org/kazssym/bitbucket-api-client-java/src</url>
  </scm>
  <organization>
    <name>Nishimura Software Studio</name>
  </organization>
  <build>
    <pluginManagement>
      <plugins>
        <plugin>
          <groupId>org.apache.maven.plugins</groupId>
          <artifactId>maven-resources-plugin</artifactId>
          <version>2.7</version>
        </plugin>
        <plugin>
          <groupId>org.apache.maven.plugins</groupId>
          <artifactId>maven-compiler-plugin</artifactId>
          <version>3.3</version>
        </plugin>
        <plugin>
          <groupId>org.apache.maven.plugins</groupId>
          <artifactId>maven-javadoc-plugin</artifactId>
          <version>2.10.3</version>
          <configuration>
            <links>
              <link>https://json-processing-spec.java.net/nonav/releases/1.0/fcs/javadocs</link>
              <link>https://developers.google.com/api-client-library/java/google-oauth-java-client/reference/1.20.0</link>
              <link>https://developers.google.com/api-client-library/java/google-http-java-client/reference/1.20.0</link>
            </links>
            <detectLinks>true</detectLinks>
            <locale>en_US</locale>
          </configuration>
        </plugin>
        <plugin>
          <groupId>org.apache.maven.plugins</groupId>
          <artifactId>maven-dependency-plugin</artifactId>
          <version>2.10</version>
        </plugin>
        <plugin>
          <groupId>org.codehaus.mojo</groupId>
          <artifactId>findbugs-maven-plugin</artifactId>
          <version>3.0.0</version>
          <configuration>
            <xmlOutput>true</xmlOutput>
          </configuration>
        </plugin>
      </plugins>
    </pluginManagement>
  </build>
  <profiles>
    <profile>
      <id>ossrh</id>
      <build>
        <plugins>
          <plugin>
            <groupId>org.apache.maven.plugins</groupId>
            <artifactId>maven-javadoc-plugin</artifactId>
            <executions>
              <execution>
                <id>attach-javadocs</id>
                <goals>
                  <goal>jar</goal>
                </goals>
              </execution>
            </executions>
          </plugin>
          <plugin>
            <groupId>org.apache.maven.plugins</groupId>
            <artifactId>maven-source-plugin</artifactId>
            <version>2.4</version>
            <executions>
              <execution>
                <id>attach-sources</id>
                <goals>
                  <goal>jar-no-fork</goal>
                </goals>
              </execution>
            </executions>
          </plugin>
          <plugin>
            <groupId>org.apache.maven.plugins</groupId>
            <artifactId>maven-gpg-plugin</artifactId>
            <version>1.5</version>
            <executions>
              <execution>
                <id>sign-artifacts</id>
                <goals>
                  <goal>sign</goal>
                </goals>
              </execution>
            </executions>
          </plugin>
          <plugin>
            <groupId>org.sonatype.plugins</groupId>
            <artifactId>nexus-staging-maven-plugin</artifactId>
            <version>1.6.5</version>
            <extensions>true</extensions>
            <configuration>
              <serverId>ossrh</serverId>
              <nexusUrl>https://oss.sonatype.org/</nexusUrl>
            </configuration>
          </plugin>
        </plugins>
      </build>
      <distributionManagement>
        <snapshotRepository>
          <id>ossrh</id>
          <url>https://oss.sonatype.org/content/repositories/snapshots/</url>
        </snapshotRepository>
      </distributionManagement>
    </profile>
  </profiles>
  <modules>
    <module>client</module>
    <module>client-oauth</module>
    <module>example</module>
  </modules>
  <dependencyManagement>
    <dependencies>
      <dependency>
        <groupId>junit</groupId>
        <artifactId>junit</artifactId>
        <version>4.12</version>
        <scope>test</scope>
      </dependency>
    </dependencies>
  </dependencyManagement>
  <properties>
    <project.build.sourceEncoding>UTF-8</project.build.sourceEncoding>
    <maven.compiler.source>1.6</maven.compiler.source>
    <maven.compiler.target>1.6</maven.compiler.target>
  </properties>
</project><|MERGE_RESOLUTION|>--- conflicted
+++ resolved
@@ -21,13 +21,8 @@
   <groupId>org.vx68k.bitbucket</groupId>
   <artifactId>bitbucket-api-client-parent</artifactId>
   <packaging>pom</packaging>
-<<<<<<< HEAD
   <name>Bitbucket API Client for Java (Parent)</name>
   <version>2.0-SNAPSHOT</version>
-=======
-  <name>Bitbucket API Client Library for Java (Parent)</name>
-  <version>1.0</version>
->>>>>>> c708ffb3
   <description>Parent project for the Bitbucket API Client Library</description>
   <url>http://kazssym.bitbucket.org/bitbucket-api-client-java/</url>
   <issueManagement>
